--- conflicted
+++ resolved
@@ -3,11 +3,7 @@
 from simsopt.geo.surfacerzfourier import SurfaceRZFourier
 from simsopt.objectives.least_squares import LeastSquaresProblem
 from simsopt.solve.serial import least_squares_serial_solve
-<<<<<<< HEAD
-from simsopt import load_simsopt, save_simsopt
-=======
 from simsopt import load, save
->>>>>>> 5d3fb4fb
 """
 Optimize the minor radius and elongation of an axisymmetric torus to
 obtain a desired volume and area.
@@ -48,11 +44,7 @@
 surf.save("surf_fw.json", indent=2)
 
 # Load the saved surface, and redo optimization using central difference scheme
-<<<<<<< HEAD
-surf1 = load_simsopt("surf_fw.json")
-=======
 surf1 = load("surf_fw.json")
->>>>>>> 5d3fb4fb
 
 desired_volume1 = 0.8
 desired_area1 = 9.0   # These are different from previous values
@@ -68,11 +60,7 @@
 print(" volume = ", surf1.volume())
 print(" area = ", surf1.area())
 print(" objective function = ", prob2.objective())
-<<<<<<< HEAD
-save_simsopt(surf1, "surf_centered.json", indent=2)
-=======
 save(surf1, "surf_centered.json", indent=2)
->>>>>>> 5d3fb4fb
 print(" -------------------------\n\n")
 print("End of 1_Simple/surf_vol_area.py")
 print("=======================================")