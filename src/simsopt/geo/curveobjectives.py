--- conflicted
+++ resolved
@@ -26,11 +26,7 @@
     def __init__(self, curve):
         self.curve = curve
         self.thisgrad = jit(lambda l: grad(curve_length_pure)(l))
-<<<<<<< HEAD
-        super().__init__(opts_in=[curve])
-=======
         super().__init__(depends_on=[curve])
->>>>>>> c149dd14
 
     def J(self):
         """
@@ -71,11 +67,7 @@
 
     def __init__(self, curve, p, desired_length=None):
         self.curve = curve
-<<<<<<< HEAD
-        super().__init__(opts_in=[curve])
-=======
         super().__init__(depends_on=[curve])
->>>>>>> c149dd14
         if desired_length is None:
             self.desired_kappa = 0
         else:
@@ -129,11 +121,7 @@
         self.J_jax = jit(lambda torsion, gammadash: Lp_torsion_pure(torsion, gammadash, p))
         self.thisgrad0 = jit(lambda torsion, gammadash: grad(self.J_jax, argnums=0)(torsion, gammadash))
         self.thisgrad1 = jit(lambda torsion, gammadash: grad(self.J_jax, argnums=1)(torsion, gammadash))
-<<<<<<< HEAD
-        super().__init__(opts_in=[curve])
-=======
         super().__init__(depends_on=[curve])
->>>>>>> c149dd14
 
     def J(self):
         """
@@ -188,11 +176,7 @@
         self.thisgrad1 = jit(lambda gamma1, l1, gamma2, l2: grad(self.J_jax, argnums=1)(gamma1, l1, gamma2, l2))
         self.thisgrad2 = jit(lambda gamma1, l1, gamma2, l2: grad(self.J_jax, argnums=2)(gamma1, l1, gamma2, l2))
         self.thisgrad3 = jit(lambda gamma1, l1, gamma2, l2: grad(self.J_jax, argnums=3)(gamma1, l1, gamma2, l2))
-<<<<<<< HEAD
-        super().__init__(opts_in=curves)
-=======
         super().__init__(depends_on=curves)
->>>>>>> c149dd14
 
     def J(self):
         """
